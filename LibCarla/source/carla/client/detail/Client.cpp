// Copyright (c) 2017 Computer Vision Center (CVC) at the Universitat Autonoma
// de Barcelona (UAB).
//
// This work is licensed under the terms of the MIT license.
// For a copy, see <https://opensource.org/licenses/MIT>.

#include "carla/client/detail/Client.h"

#include "carla/Exception.h"
#include "carla/Version.h"
#include "carla/client/FileTransfer.h"
#include "carla/client/TimeoutException.h"
#include "carla/rpc/ActorDescription.h"
#include "carla/rpc/BoneTransformDataIn.h"
#include "carla/rpc/Client.h"
#include "carla/rpc/DebugShape.h"
#include "carla/rpc/Response.h"
#include "carla/rpc/VehicleControl.h"
#include "carla/rpc/VehicleLightState.h"
#include "carla/rpc/WalkerBoneControlIn.h"
#include "carla/rpc/WalkerBoneControlOut.h"
#include "carla/rpc/WalkerControl.h"
#include "carla/streaming/Client.h"

#include <rpc/rpc_error.h>

#include <thread>

namespace carla {
namespace client {
namespace detail {

  template <typename T>
  static T Get(carla::rpc::Response<T> &response) {
    return response.Get();
  }

  static bool Get(carla::rpc::Response<void> &) {
    return true;
  }

  // ===========================================================================
  // -- Client::Pimpl ----------------------------------------------------------
  // ===========================================================================

  class Client::Pimpl {
  public:

    Pimpl(const std::string &host, uint16_t port, size_t worker_threads)
      : endpoint(host + ":" + std::to_string(port)),
        rpc_client(host, port),
        streaming_client(host) {
      rpc_client.set_timeout(5000u);
      streaming_client.AsyncRun(
          worker_threads > 0u ? worker_threads : std::thread::hardware_concurrency());
    }

    template <typename ... Args>
    auto RawCall(const std::string &function, Args && ... args) {
      try {
        return rpc_client.call(function, std::forward<Args>(args) ...);
      } catch (const ::rpc::timeout &) {
        throw_exception(TimeoutException(endpoint, GetTimeout()));
      }
    }

    template <typename T, typename ... Args>
    auto CallAndWait(const std::string &function, Args && ... args) {
      auto object = RawCall(function, std::forward<Args>(args) ...);
      using R = typename carla::rpc::Response<T>;
      auto response = object.template as<R>();
      if (response.HasError()) {
        throw_exception(std::runtime_error(response.GetError().What()));
      }
      return Get(response);
    }

    template <typename ... Args>
    void AsyncCall(const std::string &function, Args && ... args) {
      // Discard returned future.
      rpc_client.async_call(function, std::forward<Args>(args) ...);
    }

    time_duration GetTimeout() const {
      auto timeout = rpc_client.get_timeout();
      DEBUG_ASSERT(timeout.has_value());
      return time_duration::milliseconds(static_cast<size_t>(*timeout));
    }

    const std::string endpoint;

    rpc::Client rpc_client;

    streaming::Client streaming_client;
  };

  // ===========================================================================
  // -- Client -----------------------------------------------------------------
  // ===========================================================================

  Client::Client(
      const std::string &host,
      const uint16_t port,
      const size_t worker_threads)
    : _pimpl(std::make_unique<Pimpl>(host, port, worker_threads)) {}

  bool Client::IsTrafficManagerRunning(uint16_t port) const {
    return _pimpl->CallAndWait<bool>("is_traffic_manager_running", port);
  }

  std::pair<std::string, uint16_t> Client::GetTrafficManagerRunning(uint16_t port) const {
    return _pimpl->CallAndWait<std::pair<std::string, uint16_t>>("get_traffic_manager_running", port);
  };

  bool Client::AddTrafficManagerRunning(std::pair<std::string, uint16_t> trafficManagerInfo) const {
    return _pimpl->CallAndWait<bool>("add_traffic_manager_running", trafficManagerInfo);
  };

  void Client::DestroyTrafficManager(uint16_t port) const {
    _pimpl->AsyncCall("destroy_traffic_manager", port);
  }

  Client::~Client() = default;

  void Client::SetTimeout(time_duration timeout) {
    _pimpl->rpc_client.set_timeout(static_cast<int64_t>(timeout.milliseconds()));
  }

  time_duration Client::GetTimeout() const {
    return _pimpl->GetTimeout();
  }

  const std::string Client::GetEndpoint() const {
    return _pimpl->endpoint;
  }

  std::string Client::GetClientVersion() {
    return ::carla::version();
  }

  std::string Client::GetServerVersion() {
    return _pimpl->CallAndWait<std::string>("version");
  }

  void Client::LoadEpisode(std::string map_name, bool reset_settings, rpc::MapLayer map_layer) {
    // Await response, we need to be sure in this one.
    _pimpl->CallAndWait<void>("load_new_episode", std::move(map_name), reset_settings, map_layer);
  }

  void Client::LoadLevelLayer(rpc::MapLayer map_layer) const {
    // Await response, we need to be sure in this one.
    _pimpl->CallAndWait<void>("load_map_layer", map_layer);
  }

  void Client::UnloadLevelLayer(rpc::MapLayer map_layer) const {
    // Await response, we need to be sure in this one.
    _pimpl->CallAndWait<void>("unload_map_layer", map_layer);
  }

  void Client::CopyOpenDriveToServer(std::string opendrive, const rpc::OpendriveGenerationParameters & params) {
    // Await response, we need to be sure in this one.
    _pimpl->CallAndWait<void>("copy_opendrive_to_file", std::move(opendrive), params);
  }

  void Client::ApplyColorTextureToObjects(
      const std::vector<std::string> &objects_name,
      const rpc::MaterialParameter& parameter,
      const rpc::TextureColor& Texture) {
    _pimpl->CallAndWait<void>("apply_color_texture_to_objects", objects_name, parameter, Texture);
  }

  void Client::ApplyColorTextureToObjects(
      const std::vector<std::string> &objects_name,
      const rpc::MaterialParameter& parameter,
      const rpc::TextureFloatColor& Texture) {
    _pimpl->CallAndWait<void>("apply_float_color_texture_to_objects", objects_name, parameter, Texture);
  }

  std::vector<std::string> Client::GetNamesOfAllObjects() const {
    return _pimpl->CallAndWait<std::vector<std::string>>("get_names_of_all_objects");
  }

  rpc::EpisodeInfo Client::GetEpisodeInfo() {
    return _pimpl->CallAndWait<rpc::EpisodeInfo>("get_episode_info");
  }

  rpc::MapInfo Client::GetMapInfo() {
    return _pimpl->CallAndWait<rpc::MapInfo>("get_map_info");
  }

  std::string Client::GetMapData() const{
    return _pimpl->CallAndWait<std::string>("get_map_data");
  }

  std::vector<uint8_t> Client::GetNavigationMesh() const {
    return _pimpl->CallAndWait<std::vector<uint8_t>>("get_navigation_mesh");
  }

  bool Client::SetFilesBaseFolder(const std::string &path) {
    return FileTransfer::SetFilesBaseFolder(path);
  }

  std::vector<std::string> Client::GetRequiredFiles(const std::string &folder, const bool download) const {
    // Get the list of required files
    auto requiredFiles = _pimpl->CallAndWait<std::vector<std::string>>("get_required_files", folder);

    if (download) {

      // For each required file, check if it exists and request it otherwise
      for (auto requiredFile : requiredFiles) {
        if (!FileTransfer::FileExists(requiredFile)) {
          RequestFile(requiredFile);
          log_info("Could not find the required file in cache, downloading... ", requiredFile);
        } else {
          log_info("Found the required file in cache! ", requiredFile);
        }
      }
    }
    return requiredFiles;
  }

  void Client::RequestFile(const std::string &name) const {
    // Download the binary content of the file from the server and write it on the client
    auto content = _pimpl->CallAndWait<std::vector<uint8_t>>("request_file", name);
    FileTransfer::WriteFile(name, content);
  }

  std::vector<uint8_t> Client::GetCacheFile(const std::string &name, const bool request_otherwise) const {
    // Get the file from the cache in the file transfer
    std::vector<uint8_t> file = FileTransfer::ReadFile(name);

    // If it isn't in the cache, download it if request otherwise is true
    if (file.empty() && request_otherwise) {
      RequestFile(name);
      file = FileTransfer::ReadFile(name);
    }
    return file;
  }

  std::vector<std::string> Client::GetAvailableMaps() {
    return _pimpl->CallAndWait<std::vector<std::string>>("get_available_maps");
  }

  std::vector<rpc::ActorDefinition> Client::GetActorDefinitions() {
    return _pimpl->CallAndWait<std::vector<rpc::ActorDefinition>>("get_actor_definitions");
  }

  rpc::Actor Client::GetSpectator() {
    return _pimpl->CallAndWait<carla::rpc::Actor>("get_spectator");
  }

  rpc::EpisodeSettings Client::GetEpisodeSettings() {
    return _pimpl->CallAndWait<rpc::EpisodeSettings>("get_episode_settings");
  }

  uint64_t Client::SetEpisodeSettings(const rpc::EpisodeSettings &settings) {
    return _pimpl->CallAndWait<uint64_t>("set_episode_settings", settings);
  }

  rpc::WeatherParameters Client::GetWeatherParameters() {
    return _pimpl->CallAndWait<rpc::WeatherParameters>("get_weather_parameters");
  }

  void Client::SetWeatherParameters(const rpc::WeatherParameters &weather) {
    _pimpl->AsyncCall("set_weather_parameters", weather);
  }

  std::vector<rpc::Actor> Client::GetActorsById(
      const std::vector<ActorId> &ids) {
    using return_t = std::vector<rpc::Actor>;
    return _pimpl->CallAndWait<return_t>("get_actors_by_id", ids);
  }

  rpc::VehiclePhysicsControl Client::GetVehiclePhysicsControl(
      rpc::ActorId vehicle) const {
    return _pimpl->CallAndWait<carla::rpc::VehiclePhysicsControl>("get_physics_control", vehicle);
  }

  rpc::VehicleLightState Client::GetVehicleLightState(
      rpc::ActorId vehicle) const {
    return _pimpl->CallAndWait<carla::rpc::VehicleLightState>("get_vehicle_light_state", vehicle);
  }

  void Client::ApplyPhysicsControlToVehicle(
      rpc::ActorId vehicle,
      const rpc::VehiclePhysicsControl &physics_control) {
    return _pimpl->AsyncCall("apply_physics_control", vehicle, physics_control);
  }

  void Client::SetLightStateToVehicle(
      rpc::ActorId vehicle,
      const rpc::VehicleLightState &light_state) {
    return _pimpl->AsyncCall("set_vehicle_light_state", vehicle, light_state);
  }

  void Client::OpenVehicleDoor(
      rpc::ActorId vehicle,
      const rpc::VehicleDoor door_idx) {
    return _pimpl->AsyncCall("open_vehicle_door", vehicle, door_idx);
  }

  void Client::CloseVehicleDoor(
      rpc::ActorId vehicle,
      const rpc::VehicleDoor door_idx) {
    return _pimpl->AsyncCall("close_vehicle_door", vehicle, door_idx);
  }

  void Client::SetWheelSteerDirection(
        rpc::ActorId vehicle,
        rpc::VehicleWheelLocation vehicle_wheel,
        float angle_in_deg) {
    return _pimpl->AsyncCall("set_wheel_steer_direction", vehicle, vehicle_wheel, angle_in_deg);
  }

  float Client::GetWheelSteerAngle(
        rpc::ActorId vehicle,
        rpc::VehicleWheelLocation wheel_location){
    return _pimpl->CallAndWait<float>("get_wheel_steer_angle", vehicle, wheel_location);
  }

  rpc::Actor Client::SpawnActor(
      const rpc::ActorDescription &description,
      const geom::Transform &transform) {
    return _pimpl->CallAndWait<rpc::Actor>("spawn_actor", description, transform);
  }

  rpc::Actor Client::SpawnActorWithParent(
      const rpc::ActorDescription &description,
      const geom::Transform &transform,
      rpc::ActorId parent,
      rpc::AttachmentType attachment_type) {

      if(attachment_type == rpc::AttachmentType::SpringArm) {
        const auto a = transform.location.MakeSafeUnitVector(std::numeric_limits<float>::epsilon());
        const auto z = geom::Vector3D(0.0f, 0.f, 1.0f);
        constexpr float OneEps = 1.0f - std::numeric_limits<float>::epsilon();
        if (geom::Math::Dot(a, z) > OneEps) {
          std::cout << "WARNING: Transformations with translation only in the 'z' axis are ill-formed when \
            using SprintArm attachment. Please, be careful with that." << std::endl;
        }
      }

    return _pimpl->CallAndWait<rpc::Actor>("spawn_actor_with_parent",
        description,
        transform,
        parent,
        attachment_type);
  }

  bool Client::DestroyActor(rpc::ActorId actor) {
    try {
      return _pimpl->CallAndWait<bool>("destroy_actor", actor);
    } catch (const std::exception &e) {
      log_error("failed to destroy actor", actor, ':', e.what());
      return false;
    }
  }

  void Client::SetActorLocation(rpc::ActorId actor, const geom::Location &location) {
    _pimpl->AsyncCall("set_actor_location", actor, location);
  }

  void Client::SetActorTransform(rpc::ActorId actor, const geom::Transform &transform) {
    _pimpl->AsyncCall("set_actor_transform", actor, transform);
  }

  void Client::SetActorTargetVelocity(rpc::ActorId actor, const geom::Vector3D &vector) {
    _pimpl->AsyncCall("set_actor_target_velocity", actor, vector);
  }

  void Client::SetActorTargetAngularVelocity(rpc::ActorId actor, const geom::Vector3D &vector) {
    _pimpl->AsyncCall("set_actor_target_angular_velocity", actor, vector);
  }

  void Client::EnableActorConstantVelocity(rpc::ActorId actor, const geom::Vector3D &vector) {
    _pimpl->AsyncCall("enable_actor_constant_velocity", actor, vector);
  }

  void Client::DisableActorConstantVelocity(rpc::ActorId actor) {
    _pimpl->AsyncCall("disable_actor_constant_velocity", actor);
  }

  void Client::AddActorImpulse(rpc::ActorId actor, const geom::Vector3D &impulse) {
    _pimpl->AsyncCall("add_actor_impulse", actor, impulse);
  }

  void Client::AddActorImpulse(rpc::ActorId actor, const geom::Vector3D &impulse, const geom::Vector3D &location) {
    _pimpl->AsyncCall("add_actor_impulse_at_location", actor, impulse, location);
  }

  void Client::AddActorForce(rpc::ActorId actor, const geom::Vector3D &force) {
    _pimpl->AsyncCall("add_actor_force", actor, force);
  }

  void Client::AddActorForce(rpc::ActorId actor, const geom::Vector3D &force, const geom::Vector3D &location) {
    _pimpl->AsyncCall("add_actor_force_at_location", actor, force, location);
  }

  void Client::AddActorAngularImpulse(rpc::ActorId actor, const geom::Vector3D &vector) {
    _pimpl->AsyncCall("add_actor_angular_impulse", actor, vector);
  }

  void Client::AddActorTorque(rpc::ActorId actor, const geom::Vector3D &vector) {
    _pimpl->AsyncCall("add_actor_torque", actor, vector);
  }

  void Client::SetActorSimulatePhysics(rpc::ActorId actor, const bool enabled) {
    _pimpl->AsyncCall("set_actor_simulate_physics", actor, enabled);
  }

  void Client::SetActorEnableGravity(rpc::ActorId actor, const bool enabled) {
    _pimpl->AsyncCall("set_actor_enable_gravity", actor, enabled);
  }

  void Client::SetActorAutopilot(rpc::ActorId vehicle, const bool enabled) {
    _pimpl->AsyncCall("set_actor_autopilot", vehicle, enabled);
  }

  void Client::ShowVehicleDebugTelemetry(rpc::ActorId vehicle, const bool enabled) {
    _pimpl->AsyncCall("show_vehicle_debug_telemetry", vehicle, enabled);
  }

  void Client::ApplyControlToVehicle(rpc::ActorId vehicle, const rpc::VehicleControl &control) {
    _pimpl->AsyncCall("apply_control_to_vehicle", vehicle, control);
  }

<<<<<<< HEAD
  void Client::ApplyControlAckermannToVehicle(rpc::ActorId vehicle, const rpc::VehicleControlAckermann &control) {
    _pimpl->AsyncCall("apply_control_ackermann_to_vehicle", vehicle, control);
=======
  void Client::EnableCarSim(rpc::ActorId vehicle, std::string simfile_path) {
    _pimpl->AsyncCall("enable_carsim", vehicle, simfile_path);
  }

  void Client::UseCarSimRoad(rpc::ActorId vehicle, bool enabled) {
    _pimpl->AsyncCall("use_carsim_road", vehicle, enabled);
  }

  void Client::EnableChronoPhysics(
      rpc::ActorId vehicle,
      uint64_t MaxSubsteps,
      float MaxSubstepDeltaTime,
      std::string VehicleJSON,
      std::string PowertrainJSON,
      std::string TireJSON,
      std::string BaseJSONPath) {
    _pimpl->AsyncCall("enable_chrono_physics",
        vehicle,
        MaxSubsteps,
        MaxSubstepDeltaTime,
        VehicleJSON,
        PowertrainJSON,
        TireJSON,
        BaseJSONPath);
>>>>>>> 75354327
  }

  void Client::ApplyControlToWalker(rpc::ActorId walker, const rpc::WalkerControl &control) {
    _pimpl->AsyncCall("apply_control_to_walker", walker, control);
  }

  rpc::WalkerBoneControlOut Client::GetBonesTransform(rpc::ActorId walker) {
    auto res = _pimpl->CallAndWait<rpc::WalkerBoneControlOut>("get_bones_transform", walker);
    return res;
  }

  void Client::SetBonesTransform(rpc::ActorId walker, const rpc::WalkerBoneControlIn &bones) {
    _pimpl->AsyncCall("set_bones_transform", walker, bones);
  }

  void Client::BlendPose(rpc::ActorId walker, float blend) {
    _pimpl->AsyncCall("blend_pose", walker, blend);
  }

  void Client::GetPoseFromAnimation(rpc::ActorId walker) {
    _pimpl->AsyncCall("get_pose_from_animation", walker);
  }

  void Client::SetTrafficLightState(
      rpc::ActorId traffic_light,
      const rpc::TrafficLightState traffic_light_state) {
    _pimpl->AsyncCall("set_traffic_light_state", traffic_light, traffic_light_state);
  }

  void Client::SetTrafficLightGreenTime(rpc::ActorId traffic_light, float green_time) {
    _pimpl->AsyncCall("set_traffic_light_green_time", traffic_light, green_time);
  }

  void Client::SetTrafficLightYellowTime(rpc::ActorId traffic_light, float yellow_time) {
    _pimpl->AsyncCall("set_traffic_light_yellow_time", traffic_light, yellow_time);
  }

  void Client::SetTrafficLightRedTime(rpc::ActorId traffic_light, float red_time) {
    _pimpl->AsyncCall("set_traffic_light_red_time", traffic_light, red_time);
  }

  void Client::FreezeTrafficLight(rpc::ActorId traffic_light, bool freeze) {
    _pimpl->AsyncCall("freeze_traffic_light", traffic_light, freeze);
  }

  void Client::ResetTrafficLightGroup(rpc::ActorId traffic_light) {
    _pimpl->AsyncCall("reset_traffic_light_group", traffic_light);
  }

  void Client::ResetAllTrafficLights() {
    _pimpl->CallAndWait<void>("reset_all_traffic_lights");
  }

  void Client::FreezeAllTrafficLights(bool frozen) {
    _pimpl->AsyncCall("freeze_all_traffic_lights", frozen);
  }

  std::vector<geom::BoundingBox> Client::GetLightBoxes(rpc::ActorId traffic_light) const {
    using return_t = std::vector<geom::BoundingBox>;
    return _pimpl->CallAndWait<return_t>("get_light_boxes", traffic_light);
  }

  rpc::VehicleLightStateList Client::GetVehiclesLightStates() {
    return _pimpl->CallAndWait<std::vector<std::pair<carla::ActorId, uint32_t>>>("get_vehicle_light_states");
  }

  std::vector<ActorId> Client::GetGroupTrafficLights(rpc::ActorId traffic_light) {
    using return_t = std::vector<ActorId>;
    return _pimpl->CallAndWait<return_t>("get_group_traffic_lights", traffic_light);
  }

  std::string Client::StartRecorder(std::string name, bool additional_data) {
    return _pimpl->CallAndWait<std::string>("start_recorder", name, additional_data);
  }

  void Client::StopRecorder() {
    return _pimpl->AsyncCall("stop_recorder");
  }

  std::string Client::ShowRecorderFileInfo(std::string name, bool show_all) {
    return _pimpl->CallAndWait<std::string>("show_recorder_file_info", name, show_all);
  }

  std::string Client::ShowRecorderCollisions(std::string name, char type1, char type2) {
    return _pimpl->CallAndWait<std::string>("show_recorder_collisions", name, type1, type2);
  }

  std::string Client::ShowRecorderActorsBlocked(std::string name, double min_time, double min_distance) {
    return _pimpl->CallAndWait<std::string>("show_recorder_actors_blocked", name, min_time, min_distance);
  }

  std::string Client::ReplayFile(std::string name, double start, double duration,
      uint32_t follow_id, bool replay_sensors) {
    return _pimpl->CallAndWait<std::string>("replay_file", name, start, duration,
        follow_id, replay_sensors);
  }

  void Client::StopReplayer(bool keep_actors) {
    _pimpl->AsyncCall("stop_replayer", keep_actors);
  }

  void Client::SetReplayerTimeFactor(double time_factor) {
    _pimpl->AsyncCall("set_replayer_time_factor", time_factor);
  }

  void Client::SetReplayerIgnoreHero(bool ignore_hero) {
    _pimpl->AsyncCall("set_replayer_ignore_hero", ignore_hero);
  }

  void Client::SubscribeToStream(
      const streaming::Token &token,
      std::function<void(Buffer)> callback) {
    _pimpl->streaming_client.Subscribe(token, std::move(callback));
  }

  void Client::UnSubscribeFromStream(const streaming::Token &token) {
    _pimpl->streaming_client.UnSubscribe(token);
  }

  void Client::DrawDebugShape(const rpc::DebugShape &shape) {
    _pimpl->AsyncCall("draw_debug_shape", shape);
  }

  void Client::ApplyBatch(std::vector<rpc::Command> commands, bool do_tick_cue) {
    _pimpl->AsyncCall("apply_batch", std::move(commands), do_tick_cue);
  }

  std::vector<rpc::CommandResponse> Client::ApplyBatchSync(
      std::vector<rpc::Command> commands,
      bool do_tick_cue) {
    auto result = _pimpl->RawCall("apply_batch", std::move(commands), do_tick_cue);
    return result.as<std::vector<rpc::CommandResponse>>();
  }

  uint64_t Client::SendTickCue() {
    return _pimpl->CallAndWait<uint64_t>("tick_cue");
  }

  std::vector<rpc::LightState> Client::QueryLightsStateToServer() const {
    using return_t = std::vector<rpc::LightState>;
    return _pimpl->CallAndWait<return_t>("query_lights_state", _pimpl->endpoint);
  }

  void Client::UpdateServerLightsState(std::vector<rpc::LightState>& lights, bool discard_client) const {
    _pimpl->AsyncCall("update_lights_state", _pimpl->endpoint, std::move(lights), discard_client);
  }

  std::vector<geom::BoundingBox> Client::GetLevelBBs(uint8_t queried_tag) const {
    using return_t = std::vector<geom::BoundingBox>;
    return _pimpl->CallAndWait<return_t>("get_all_level_BBs", queried_tag);
  }

  std::vector<rpc::EnvironmentObject> Client::GetEnvironmentObjects(uint8_t queried_tag) const {
    using return_t = std::vector<rpc::EnvironmentObject>;
    return _pimpl->CallAndWait<return_t>("get_environment_objects", queried_tag);
  }

  void Client::EnableEnvironmentObjects(
      std::vector<uint64_t> env_objects_ids,
      bool enable) const {
    _pimpl->AsyncCall("enable_environment_objects", std::move(env_objects_ids), enable);
  }

  std::pair<bool,rpc::LabelledPoint> Client::ProjectPoint(
      geom::Location location, geom::Vector3D direction, float search_distance) const {
    using return_t = std::pair<bool,rpc::LabelledPoint>;
    return _pimpl->CallAndWait<return_t>("project_point", location, direction, search_distance);
  }

  std::vector<rpc::LabelledPoint> Client::CastRay(
      geom::Location start_location, geom::Location end_location) const {
    using return_t = std::vector<rpc::LabelledPoint>;
    return _pimpl->CallAndWait<return_t>("cast_ray", start_location, end_location);
  }

} // namespace detail
} // namespace client
} // namespace carla<|MERGE_RESOLUTION|>--- conflicted
+++ resolved
@@ -424,10 +424,9 @@
     _pimpl->AsyncCall("apply_control_to_vehicle", vehicle, control);
   }
 
-<<<<<<< HEAD
   void Client::ApplyControlAckermannToVehicle(rpc::ActorId vehicle, const rpc::VehicleControlAckermann &control) {
     _pimpl->AsyncCall("apply_control_ackermann_to_vehicle", vehicle, control);
-=======
+
   void Client::EnableCarSim(rpc::ActorId vehicle, std::string simfile_path) {
     _pimpl->AsyncCall("enable_carsim", vehicle, simfile_path);
   }
@@ -452,7 +451,6 @@
         PowertrainJSON,
         TireJSON,
         BaseJSONPath);
->>>>>>> 75354327
   }
 
   void Client::ApplyControlToWalker(rpc::ActorId walker, const rpc::WalkerControl &control) {
