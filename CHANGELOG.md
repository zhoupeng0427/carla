## Latest
	
  * Fixed bug causing the RoadOptions at the BehaviorAgent to not work as intended
  * Upgrading to Unreal Engine 4.26
  * Added Lincoln 2020 vehicle dimensions for CarSim integration
  * Improved performance bencharmark script: sync, map and sensor selection, ...
  * Improved performance, destroyed PhysX state for vehicles when physics are disable
  * Added 'visualize_multiple_sensors' example
  * Added 'check_lidar_bb' util script
  * Improved manual_control: now cameras are set in relation with car size
  * Added performance benchmarking section to documentation
<<<<<<< HEAD
  * API extensions:
    - Added `set_wheel_steer_direction()` function to change the bone angle of each wheel of a vehicle
	- Added `get_wheel_steer_angle()` function to get the steer angle of a vehicle wheel

=======
  * CARLA is compatible with the last RoadRunner nomenclature for road assets
  * Fixed a bug when importing a FBX map with some **_** in the FBX name
>>>>>>> b26e8968

## CARLA 0.9.11

  * Improved the documentation for use with pandoc tool by converting html tags to their markdown equivalent
  * Refactored FAQ section of docs to use minimal html and fix broken layout
  * Extended the local planner with a lateral `offset`
  * Upgraded to DirectX 12 on Windows
  * Added the new core pipeline for the simulator
  * Added parameter to carla settings to control culling
  * Added fully deterministic option for Traffic Manager, sorting vehicles by ID and avoiding race conditions
  * Added the option to sweep the wheel shape for collision. This requires to patch the engine
  * Added the possibility of changing physics substepping options from client
  * Added 'noise_seed' to sensors to initialize the random generators
  * API extensions:
    - Added `actor.set_enable_gravity()` function to enable/disable the gravity affecting the actor
    - Added `load_map_layer` and `unload_map_layer` to control map layers on new maps that support subleveling
    - Added `get_environment_objects`call to get all the placed objects in the level
    - Added `enable_environment_objects`call to enable/disable objects of the level
    - Added `horizontal_fov` parameter to lidar sensor to allow for restriction of its field of view
    - Added `WorldSettings.deterministic_ragdolls` to enable deterministic or physically based ragdolls
  * Fixed RSSSensor python3 build and import of open drive maps by updating to ad-rss v4.2.0 and ad-map-access v2.3.0. Python import of dependent 'ad' python modules reflects now the namespaces of the C++ interface and follow doxygen documentation
  * Fixed sensor transformations and sensor data transformations mismatch in IMU and camera-based sensors
  * Fixed random dead-lock on synchronous mode at high frame rate
  * Fixed bug on Windows causing sun reflection artifacts
  * Fixed bug in `waypoint.get_landmarks()` causing some landmarks to be missed when s = 0
  * Fixed the `actor.set_simulate_physics()` for pedestrians and vehicles
  * Fixed bug causing camera-based sensors to stop sending data
  * Fixed the lack of determinism on the output of raycast sensors
  * Fixed missing `laneChange` record in converted OSM maps
  * Fixed bug in the actor's id returned by the semantic lidar
  * Fixed error when using `--config` parameter in `make package`
  * Fixed dependency of library **Xerces-c** on package
  * Fixed minor typo in the simulation data section of the documentation
  * Fixed the `config.py` to read the `.osm ` files in proper `utf-8` encoding

## CARLA 0.9.10

  * Added retrieval of bounding boxes for all the elements of the level
  * Added deterministic mode for Traffic Manager
  * Added support in Traffic Manager for dead-end roads
  * Upgraded CARLA Docker image to Ubuntu 18.04
  * Upgraded to AD RSS v4.1.0 supporting unstructured scenes and pedestrians, and fixed spdlog to v1.7.0
  * Changed frozen behavior for traffic lights. It now affects to all traffic lights at the same time
  * Added new pedestrian models
  * API changes:
    - Renamed `actor.set_velocity()` to `actor.set_target_velocity()`
    - Renamed `actor.set_angular_velocity()` to `actor.set_target_velocity()`
    - RGB cameras `exposure_mode` is now set to `histogram` by default
  * API extensions:
    - Added `carla.Osm2Odr.convert()` function and `carla.Osm2OdrSettings` class to support Open Street Maps to OpenDRIVE conversion
    - Added `world.freeze_all_traffic_lights()` and `traffic_light.reset_group()`
    - Added `client.stop_replayer()` to stop the replayer
    - Added `world.get_vehicles_light_states()` to get all the car light states at once
    - Added constant velocity mode (`actor.enable_constant_velocity()` / `actor.disable_constant_velocity()`)
    - Added function `actor.add_angular_impulse()` to add angular impulse to any actor
    - Added `actor.add_force()` and `actor.add_torque()`
    - Added functions `transform.get_right_vector()` and `transform.get_up_vector()`
    - Added command to set multiple car light states at once
    - Added 4-matrix form of transformations
  * Added new semantic segmentation tags: `RailTrack`, `GuardRail`, `TrafficLight`, `Static`, `Dynamic`, `Water` and `Terrain`
  * Added fixed ids for street and building lights
  * Added vehicle light and street light data to the recorder
  * Improved the colliders and physics for all vehicles
  * All sensors are now multi-stream, the same sensor can be listened from different clients
  * New semantic LiDAR sensor (`lidar.ray_cast_semantic`)
  * Added `open3D_lidar.py`, a more friendly LiDAR visualizer
  * Added make command to download contributions as plugins (`make plugins`)
  * Added a warning when using SpringArm exactly in the 'z' axis of the attached actor
  * Improved performance of raycast-based sensors through parallelization
  * Added an approximation of the intensity of each point of the cloud in the LiDAR sensor
  * Added Dynamic Vision Sensor (DVS) camera based on ESIM simulation http://rpg.ifi.uzh.ch/esim.html
  * Improved LiDAR and radar to better match the shape of the vehicles
  * Added support for additional TraCI clients in Sumo co-simulation
  * Added script example to synchronize the gathering of sensor data in client
  * Added default values and a warning message for lanes missing the width parameter in OpenDRIVE
  * Added parameter to enable/disable pedestrian navigation in standalone mode
  * Improved mesh partition in standalone mode
  * Added Renderdoc plugin to the Unreal project
  * Added configurable noise to LiDAR sensor
  * Replace deprecated `platform.dist()` with recommended `distro.linux_distribution()`
  * Improved the performance of capture sensors
  * Fixed the center of mass for vehicles
  * Fixed a number of OpenDRIVE parsing bugs
  * Fixed vehicles' bounding boxes, now they are automatic
  * Fixed a map change error when Traffic Manager is in synchronous mode
  * Fixes add entry issue for applying parameters more than once in Traffic Manager
  * Fixes std::numeric_limits<float>::epsilon error in Traffic Manager
  * Fixed memory leak on `manual_control.py` scripts (sensor listening was not stopped before destroying)
  * Fixed a bug in `spawn_npc_sumo.py` script computing not allowed routes for a given vehicle class
  * Fixed a bug where `get_traffic_light()` would always return `None`
  * Fixed recorder determinism problems
  * Fixed several untagged and mistagged objects
  * Fixed rain drop spawn issues when spawning camera sensors
  * Fixed semantic tags in the asset import pipeline
  * Fixed `Update.sh` from failing when the root folder contains a space on it
  * Fixed dynamic meshes not moving to the initial position when replaying
  * Fixed colors of lane markings when importing a map, they were reversed (white and yellow)
  * Fixed missing include directive in file `WheelPhysicsControl.h`
  * Fixed gravity measurement bug from IMU sensor
  * Fixed LiDAR’s point cloud reference frame
  * Fixed light intensity and camera parameters to match
  * Fixed and improved auto-exposure camera (`histogram` exposure mode)
  * Fixed delay in the TCP communication from server to the client in synchronous mode for Linux
  * Fixed large RAM usage when loading polynomial geometry from OpenDRIVE
  * Fixed collision issues when `debug.draw_line()` is called
  * Fixed gyroscope sensor to properly give angular velocity readings in the local frame
  * Fixed minor typo in the introduction section of the documentation
  * Fixed a bug at the local planner when changing the route, causing it to maintain the first part of the previous one. This was only relevant when using very large buffer sizes

## CARLA 0.9.9

  * Introduced hybrid mode for Traffic Manager
  * Upgraded to Unreal Engine 4.24
  * Fixed autonomous agents' incorrect detection of red traffic lights affecting them
  * Improved manual_control by adding realistic throttle and brake
  * Added walkable pedestrian crosswalks in OpenDRIVE standalone mode
  * Improved mesh generation with a chunk system for better performance and bigger maps in the future
  * Added security features to the standalone OpenDRIVE mode aiming to prevent cars from falling down from the road
  * Added junction smoothing algorithm to prevent roads from blocking other roads with level differences
  * Added new Behavior agent
  * Added automatic generation of traffic lights, stop signal and yield signal from OpenDRIVE file
  * Upgraded to AD RSS v3.0.0 supporting complex road layouts and i.e. intersections
  * Added examples of sumo co-simulation for Town01, Town04 and Town05
  * Added ptv vissim and carla co-simulation
  * Fixed `GetLeftLaneMarking()` from a possible runtime error
  * API extensions:
    - Added new methods to `Map`: `get_all_landmarks`, `get_all_landmarks_from_id` and `get_all_landmarks_of_type`
  * Added synchronization of traffic lights in sumo co-simulation
  * Added light manager to control the lights of the map

## CARLA 0.9.8

  * Added beta version sumo-carla co-simulation
  * Traffic Manager:
    - Added benchmark
    - Added synchronous mode
    - Fixed change map error
    - Added multiclient architecture
    - Added multi Traffic Manager architecture
    - Fixed linkage between waypoints
    - Implemented intersection anticipation
    - Implemented vehicle destruction when stuck
    - Implemented tunable parameters
    - Revamped lane changes
  * Added landmark class for signal-related queries
  * Added support to parse OpenDRIVE signals
  * Added junction class as queryable object from waypoint
  * Added timeout to World Tick
  * Added simple physical map generation from standalone OpenDRIVE data
  * Added support for generating walker navigation on server-side
  * Added support for new geometry: `spiral`, `poly3`, and `paramPoly3`
  * Improved `get_waypoint(location)` performance
  * New weather system: night time, fog, rain ripples, and now wind affects vegetation and rain (not car physics)
  * Fixed Low/Epic quality settings transition
  * Enabled Mesh distance fields
  * API extensions:
    - Added new methods to `BoundingBox`: `contains()`, `get_local_vertices()` and `get_world_vertices(transform)`
    - Added new function to get a waypoint specifying parameters from the OpenDRIVE: `map.get_waypoint_xodr(road_id, lane_id, s)`
    - Added 3 new parameters for the `carla.Weather`: `fog_density`, `fog_distance`, and (ground) `wetness`
    - Added `carla.client.generate_opendrive_world(opendrive)` that loads a map with custom OpenDRIVE basic physical topology
  * New python clients:
    - `weather.py`: allows weather changes using the new weather parameters
  * Fixed docker build of `.BIN` for pedestrian navigation
  * Fixed `local_planner.py`: agent will now stop when it reaches the desired destination
  * Fixed crash when missing elevation profile and lane offset in OpenDRIVE
  * Fixed typos
  * Fixed agent failures due to API changes in `is_within_distance_ahead()`
  * Fixed assertion bug when using LibCarla
  * Fixed incorrect doppler velocity for RADAR sensor
  * Fixed documentation links
  * Upgraded Boost to 1.72.0
  * Recorder feature:
    - Added an option `-i` to `start_replaying.py` to replay a session ignoreing the hero vehicles
  * Fixed import pipeline bugs:
    - Crash when no pedestrian navmesh is present
    - Automatically imported static meshes not properly tagged
  * Fixed PID controller's sensitivity to time discretization

## CARLA 0.9.7

  * Upgraded parameters of Unreal/CarlaUE4/Config/DefaultInput.ini to prevent mouse freeze
  * Add build variant with AD RSS library integration with RSS sensor and result visualisation
  * Support for OpenGL and Vulkan in docker + headless mode
  * Added new sensor: Inertial measurement unit (IMU)
  * Added new sensor: Radar
  * Exposed rgb camera attributes: exposure, depth of field, tonemapper, color correction, and chromatic aberration
  * Now all the camera-based sensors are provided with an additional parametrized lens distortion shader
  * Added Traffic Manager to replace autopilot in managing the NPC vehicles
  * Improved pedestrians navigation
  * API changes:
    - Lidar: `range` is now set in meters, not in centimeters
    - Lidar: `horizontal_angle` is now received in radians, not in degrees
    - GNSS: `carla.GnssEvent` renamed to `carla.GnssMeasurement`
  * API extensions:
    - Added `carla.IMUMeasurement`
    - Added `carla.RadarMeasurement` and `carla.RadarDetection`
    - GNSS data can now be obtained with noise
    - IMU data can now be obtained with noise
  * Moved GNSS sensor from client to server side
  * Added exporter plugin for UE4 to allow export meshes ready for Recast calculation
  * The 'make import' process now rename the assets accordingly and set complex collision as simple
  * New Python API function added (map.get_crosswalks()) that returns a list with all points that define the crosswalk zones from OpenDRIVE file
  * Updated `manual_control.py` with a lens disortion effect example
  * Updated `manual_control.py` with IMU and Radar realtime visualization
  * Fixed pylint for python3 in travis
  * Fixed PointCloudIO `cout` that interfiered with other python modules
  * Better steering in manual control
  * Added Doxygen documentation online with automatic updates through Jenkins pipeline
  * Fixed an error in `automatic_control.py` failing because the `Num Lock` key
  * Fixed client_bounding_boxes.py example script
  * Fixed materials and semantic segmentation issues regarding importing assets
  * Fixed ObstacleSensor to return HitDistance instead of HitRadius

## CARLA 0.9.6

  * Upgraded to Unreal Engine 4.22
  * Added Vulkan support, if installed, CARLA will use Vulkan, use `-opengl` flag to launch with OpenGL
  * The simulator is now compiled in "Shipping" mode, faster but it accepts less command-line arguments
  * Pedestrians are back:
    - Spawn pedestrians that will roam randomly on sidewalks
    - The script 'spawn_npc.py' spawns now pedestrians, adjust the number with the flag `-w`
    - Added navigation meshes for each maps for pedestrian navigation
  * Allow adding custom props (FBX) to CARLA Blueprint library so they are spawnable
  * Simplified pipeline for importing and packaging maps and custom props
  * Vehicle physics:
    - Added access to vehicle transmission details
    - Added access to vehicle physics brake values
    - Added tire friction trigger boxes for simulating slippery surfaces
  * Added camera gamma correction as command-line argument to manual_control.py
  * Added ability to set motion blur settings for RGB camera in sensor python blueprint
  * Added C++ client example using LibCarla
  * Added PythonAPI documentation generator, we documented in detail all the Python reference
  * Added a new Python script config.py that allows the user to configure the simulator from the command-line
  * New recorder features:
    - Documented recorded system and binary file
    - Added optional parameter to show more details about a recorder file (related to `show_recorder_file_info.py`)
    - Added playback speed (slow/fast motion) to the replayer
    - Allow custom paths for saving the recorded files
    - More data is now recorded to replay animations:
      + Wheels of vehicles are animated (steering, throttle, handbrake), also bikes and motorbikes
      + Walker animations are simulated (through speed of walker)
  * New high quality pedestrians: female, girl and boy; improved meshes and textures
  * More color and texture variations for each pedestrian
  * New vehicle Audi Etron: 25.000 tris and LODs
  * New material for Mustang, new system that will allow us to improve all the vehicle materials
  * Improved vehicle Tesla
  * New high-quality "Default" weather tailor-made for each map
  * Improved the rest of weather profiles too
  * RGB camera improvements:
    - Enabled temporal antialiasing and motion blur
    - Added gamma value and motion blur as a blueprint attributes
    - Enabled texture streaming for scene captures
  * API changes:
    - Renamed `frame_count` and `frame_number` as `frame`, old members are kept as deprecated
    - `world.wait_for_tick()` now returns a `carla.WorldSnapshot`
    - The callback of `world.on_tick(callback)` now receives a `carla.WorldSnapshot`
    - Deprecated waypoint's `is_intersection`, use `is_junction` instead
  * API extensions:
    - Added attachment type "SpringArm" for cinematic cameras
    - Added waypoint's `junction_id` that returns de OpenDrive identifier of the current junction
    - Added `world.get_actor(id)` to find a single actor by id
    - Added `carla.WeatherParameters.Default` for the default (tailor-made for each town) weather profile
    - Added `WorldSnapshot` that contains a list of `ActorSnapshot`, allows capturings a "still image" of the world at a single frame
    - Added `world.tick()` now synchronizes with the simulator and returns the id of the newly started frame
    - Added `world.apply_settings(settings)` now synchronizes with the simulator and returns the id of the frame when the settings took effect
    - Added `world.remove_on_tick(id)` to allow removing on tick callbacks
    - Added allow setting fixed frame-rate from client-side, now is part of `carla.WorldSettings`
    - Added `is_invincible` to walkers
  * Several optimizations to the RPC server, now supports a bigger load of async messages
  * Updated DebugHelper to render on Shipping packages, it has also better performance
  * Updated OpenDriveActor to use the new Waypoint API
  * Removed deprecated code and content
  * Exposed waypoints and OpenDrive map to UE4 Blueprints
  * Change the weight of cars. All cars have been compared with the real to have a feedback more real
  * Recorder fixes:
    - When a recorded session finish replaying, all vehicles will continue in autopilot, and all pedestrians will stop
    - Fixed a possible crash if an actor is respawned before the episode is ready when a new map is loaded automatically
    - Actors at start of playback could interpolate positions from its current position instead than the recorded position
    - Camera following in playback was not working if a new map was needed to load
    - API function 'show_recorder_file_info' was showing the wrong parent id
    - Script 'start_recording.py' now properly saves destruction of actors at stop
    - Problem when vehicles enable autopilot after a replayer, now it works better
  * Fixed dead-lock when loading a new map in synchronous mode
  * Fixed get_actors may produce actors without parent
  * Fixed std::bad_cast when importing other libraries, like tensorflow, before carla
  * Fixed latitude in WGS84 reprojection code such that Latitudes increase as one move north in CARLA worlds
  * Fixed walking animations, the animations now go at the same speed as the game
  * Fixed loading and reloading world not using the timeout
  * Fixed XODR files can be found now anywhere in content
  * Fixed bug related with Pygame error of surface too large, added sidewalks and improved lane markings in `no_rendering_mode.py`
  * Fixed Lidar effectiveness bug in manual_control.py
  * Fixed wrong units in VehiclePhysicsControl's center of mass
  * Fixed semantic segmentation of bike riders
  * Fixed inconsistent streetlights in Town03
  * Fixed incorrect vehicle bounds

## CARLA 0.9.5

  * Added `client_bounding_boxes.py` to show bounding boxes client-side
  * New Town07, rural environment with narrow roads
  * Reworked OpenDRIVE parser and waypoints API
    - Fixed several situations in which the XODR was incorrectly parsed
    - Exposed more information: lane marking, lane type, lane section id, s
    - API change: waypoint's `lane_type` is now an enum, `carla.LaneType`
    - API change: `carla.LaneMarking` is not an enum anymore, extended with color, type, lane change, and width
    - API extension: `map.get_waypoint` accepts an extra optional flag argument `lane_type` for filtering lane types
    - API extension: `carla.Map` can be constructed off-line out of XODR files, `carla.Map(town_name, xodr_content)`
    - API extension: `id` property to waypoints, uniquely identifying waypoints up to half centimetre precision
  * API change: Renamed "lane_invasion" to "lane_detector", added too its server-side sensor to be visible to other clients
  * API extension: new carla.command.SpawnActor to spawn actors in batch
  * API extension: `map.transform_to_geolocation` to transform Location to GNSS GeoLocation
  * API extension: added timestamp (elapsed simulation seconds) to SensorData
  * API extension: method `client.apply_batch_sync` that sends commands in batch and waits for server response
  * API extension: optional argument "actor_ids" to world.get_actors to request only the actors with the ids provided
  * Migrated Content to AWS
  * Updated `spawn_npc.py` to spawn vehicles in batch
  * Added --rolename to "manual_control.py"
  * Added options to "no_rendering_mode.py" to draw extra road information
  * Added "scene_layout.py" to retrieve the whole information in the scene as Python dict
  * Basic agent integrated with global router
  * Allow usage of hostname for carla::Client and resolve them to IP addresses
  * Added new pack of assets
    - Windmill, different farm houses, silo
    - Plants corn, dandelion, poppy, and grass
    - Yield traffic sign
  * Added modular buildings New York style
  * Added marking lanes in Town03
  * Added command-line arguments to simulator to disable rendering and set the server timeout
  * Improved performance in Town01 and Town02
  * Changed yellow marking lane from Town01 and Town02 to dashed yellow marking lane
  * Improved lane cross detection to use the new Waypoint API
  * Enhanced stop triggers options
  * Fixed semantic segmentation tags in Town04, Town05, Town06
  * Fixed tree collision in Town01
  * Fixed VehicleSpawnPoint out of the road in Town01
  * Fixed geo-reference of Town01 and Town07
  * Fixed floating pillars in Town04
  * Fixed floating building in Town03
  * Fixed vehicles missing the route if autopilot enabled too late
  * Fixed division by zero in is_within_distance_ahead()
  * Fixed local planner to avoid premature route pruning at path overlaps
  * Fixed global router behavior to be consistent with new Waypoint API
  * Fixed clean up of local_planner when used by other modules
  * Fixed python client DLL error on Windows
  * Fixed wrong type returned by `ActorList.Filter(...)`
  * Fixed wheel's tire friction affecting all vehicles from physics control parameters
  * Fixed obstacle detector not working
  * Fixed small float bug in misc.py


## CARLA 0.9.4

  * Added recording and playback functionality
  * Added synchronous mode, simulator waits until a client sends a "tick" cue, `client.tick()`
  * Allow changing map from client-side, added `client.load_world(name)`, `client.reload_world()`, and `client.get_available_maps()`
  * Added scripts and tools to import maps directly from .fbx and .xodr files into the simulator
  * Exposed minimum physics control parameters for vehicles' engine and wheels
  * Allow controlling multiple actors in "batch mode"
  * New Town06, featuring a "Michigan left" intersection including:
    - Connection ramp between two highways
    - Incorporation to a highway requiring changing several lanes to take another exit
    - Junctions supporting different scenarios
  * New traffic signs assets: one-way, no-turn, more speed limits, do not enter, arrow floors, Michigan left, and lane end
  * New pedestrian texture to add more variations
  * New road PBR material
  * Extended the waypoint API with `lane_change`, `lane_type`, `get_right_lane()` and `get_left_lane()`
  * Added world settings for changing no-rendering mode and synchronous mode at run-time
  * Added methods to acquire a traffic light's pole index and all traffic lights in it's group
  * Added performance benchmark script to measure the simulator's rendering performance
  * Added `manual_control_steeringwheel.py` to control agents using Logitech G29 steering wheels (and maybe others)
  * Added movable props present in the map (e.g. chairs and tables) as actors so they can be controlled from Python
  * Added recording and playback bindings to `manual_control.py` script
  * Removed `world.map_name` from API, use `world.get_map().name` instead
  * Refactored `no_rendering_mode.py` to improve performance and interface
  * Several improvements to the build system for Windows
  * Expose traffic sign's trigger volumes on Python API
  * Improved export/import map tools
  * Simplify Dockerfile halving Carla Docker image size
  * Episodes have now a random unique id to avoid collisions between runs
  * Reduced overhead of many RPC calls by sending only actor IDs (instead of serializing all the actor attributes every time)
  * Added priority system for vehicle control input (internal, not exposed in API)
  * Removed "Example.CarlaSettings.ini", you can still use it, but it's no longer necessary
  * Improved time-out related error messages
  * Fixed Town01 placed 38 meters above the zero
  * Fixed parsing of OpenDrive geo-reference exported by RoadRunner
  * Fixed issue of retrieving an empty list when calling `world.get_actors()` right after creating the world
  * Fixed a few synchronization issues related to changing the world at runtime
  * Fixed traffic light when it gets illuminated by the hero vehicle in `no_rendering_mode.py`
  * Fixed `manual_control.py` and `no_rendering_mode.py` to prevent crashes when used in "no rendering mode"
  * Fixed traffic signs having the trigger box rotated
  * Fixed female walk animation
  * Fixed BP_MultipleFloor, tweaked offset in BaseFloor to adjust meshes between them
  * Fixed static objects present in the map were marked as "movable"

## CARLA 0.9.3

  * Upgraded to Unreal Engine 4.21
  * Upgraded Boost to 1.69.0
  * New Town04 (biggest so far), includes a freeway, new bridge and road barrier, a nicer landscape based on height-map, and new street props
  * New Town05, adding more variety of intersections for the scenario runner
  * Redesigned pedestrian models and animations (walk and idle) for male and female characters
  * Added sensor for detecting obstacles (ray-cast based)
  * Added sensor GNSS (GPS)
  * Basic agent integrated with global router
  * Added a few methods to manage an actor:
    - set_velocity: for setting the linear velocity
    - set_angular_velocity: for setting the angular velocity
    - get_angular_velocity: for getting the angular velocity
    - add_impulse: for applying an impulse (in world axis)
  * Renamed vehicle.get_vehicle_control() to vehicle.get_control() to be consistent with walkers
  * Added new mesh for traffic lights
  * Added new pine tree assets, with their LODs finely tuned for performance
  * Added point transformation functionality for LibCarla and PythonAPI
  * Added "sensor_tick" attribute to sensors (cameras and lidars) to specify the capture rate in seconds
  * Added Export/Import map tools
  * Added "get_forward_vector()" to rotation and transform, retrieves the unit vector on the rotation's X-axis
  * Added support for Deepin in PythonAPI's setup.py
  * Added support for spawning and controlling walkers (pedestrians)
  * Updated BasicAgent to allow setting target_speed and handle US-style traffic lights properly
  * OpenDriveActor has been rewritten using the Waypoint API, this has fixed some bugs
  * Remove crash reporter from packaged build
  * Improved simulator fatal error handling, now uses UE4 fatal error system
  * LibCarla server pipeline now compiles with exceptions disabled for better performance and compatibility with UE4
  * Fixed TCP accept error, too many open files while creating and destroying a lot of sensors
  * Fixed lost error messages in client-side, now when a request fails it reports the reason
  * Fixed global route planner to handle round about turns and made the code consistent with local planner
  * Fixed local planner to avoid premature route pruning at path overlaps
  * Fixed autopilot direction not properly initialized that interfered with the initial raycast direction
  * Fixed crash when an actor was destroyed but not de-registered, e.g. falling out of world bounds

## CARLA 0.9.2

  * Updated ROS bridge for CARLA 0.9.X (moved to its own repository)
  * Added Python API "agents" extension, includes
    - Global route planner based on the Waypoints API (compatible with OpenDrive)
    - BasicAgent: new client agent that can drive to a given coordinate of the map using the waypoint API and PID controllers, attending to other vehicles and traffic lights
    - RoamingAgent: new client agent that can drive at different speeds following waypoints based on PID controllers, attending to other vehicles and traffic lights
    - LocalPlanner functionality to navigate waypoints using PID controllers
    - LateralControl and LongitudinalControl PIDs
  * Added support for manual gear shifting
  * Added "role_name" attribute to actors to easily identify the "hero" vehicle
  * Changed traffic lights in Town03 to American style
  * Added new junction types with only stop signs
  * Updates to documentation and tutorials
  * Simulator now starts by default in windowed mode
  * CMake version required downgraded to 3.5 for better compatibility
  * Fixed waypoints height were all placed at zero height
  * Fixed actors in world.get_actors() missing parent actor
  * Fixed some vehicles losing their wheels after calling set_simulate_physics
  * Fixed bounding box of Lincoln MkZ
  * Several fixes and improvements to OpenDriveActor

## CARLA 0.9.1

  * New town: Town03
    - Created with Vector Zero's RoadRunner (including OpenDrive information of the road layout)
    - Bigger and more diverse
    - More road variety: multiple lanes and lane markings, curves at different angles, roundabout, elevation, tunnel
  * Lots of improvements to the Python API
    - Support for Python 3
    - Support for retrieving and changing lighting and weather conditions
    - Migrated Lidar sensor
    - Migrated image converter methods: Depth, LogarithmicDepth, and CityScapesPalette
    - Migrated IO methods for sensor data, "save_to_disk" available for PNG, JPEG, TIFF, and PLY
    - Added support for requesting the list of all the actors alive in the current world, `world.get_actors()`
    - `world.get_actors()` returns an `ActorList` object with `filter` functionality and lazy initialization of actors
    - Added collision event sensor, "sensor.other.collision", that triggers a callback on each collision to the actor it is attached to
    - Added lane detector sensor, "sensor.other.lane_detector", that detects lane invasion events
    - Added `carla.Map` and `carla.Waypoint` classes for querying info about the road layout
      - Added methods for converting and saving the map as OpenDrive format
      - Added `map.get_spawn_points()` to retrieve the recommended spawn points for vehicles
      - Added `map.get_waypoint(location)` to query the nearest waypoint
      - Added `map.generate_waypoints(distance)` to generate waypoints all over the map at an approximated distance
      - Added `map.get_topology()` for getting a list the tuples of waypoints that define the edges of the road graph
      - Added `waypoint.next(distance)` to retrieve the list of the waypoints at a distance that can be driven from this waypoint
    - Added `parent` attributes to actors, not None if the actor is attached to another actor
    - Added `semantic_tags` to actors containing the list of tags of all of its components
    - Added methods for retrieving velocity and acceleration of actors
    - Added function to enable/disable simulating physics on an actor, `actor.set_simulate_physics(enabled=True)`
    - Added bounding boxes to vehicles, `vehicle.bounding_box` property
    - Exposed last control applied to vehicles, `vehicle.get_vehicle_control()`
    - Added a "tick" message containing info of all the actors in the scene
      - Executed in the background and cached
      - Added `world.wait_for_tick()` for blocking the current thread until a "tick" message is received
      - Added `world.on_tick(callback)` for executing a callback asynchronously each time a "tick" message is received
      - These methods return/pass a `carla.Timestamp` object containing, frame count, delta time of last tick, global simulation time, and OS timestamp
      - Methods retrieving actor's info, e.g. `actor.get_transform()`, don't need to connect with the simulator, which makes these calls quite cheap
    - Allow drawing debug shapes from Python: points, lines, arrows, boxes, and strings (`world.debug.draw_*`)
    - Added id (id of current episode) and map name to `carla.World`
    - Exposed traffic lights and signs as actors. Traffic lights have a specialized actor class that has the traffic light state (red, green, yellow) as property
    - Added methods for accessing and modifying individual items in `carla.Image` (pixels) and `carla.LidarMeasurement` (locations)
    - Added `carla.Vector3D` for (x, y, z) objects that are not a `carla.Location`
    - Removed `client.ping()`, `client.get_server_version()` accomplishes the same
    - Renamed `contains_X()` methods to `has_X()`
    - Changed `client.set_timeout(seconds)` to use seconds (float) instead of milliseconds
    - Allow iterating attributes of an Actor's Blueprint
    - Fixed wildcard filtering issues, now "vehicle.*" or "*bmw*" patterns work too
    - Fixed `actor.set_transform()` broken for attached actors
  * More Python example scripts and improved the present ones
    - Now all the scripts use the list of recommended spawn points for each map
    - Renamed "example.py" to "tutorial.py", and updated it with latest changes in API
    - Added timeout to the examples
    - "manual_control.py" performance has been improved while having more measurements
    - "manual_control.py" now has options to change camera type and position
    - "manual_control.py" now has options to iterate weather presets
    - "manual_control.py" now has a fancier HUD with lots of info, and F1 key binding to remove it
    - Added "dynamic_weather.py" to change the weather in real-time (the one used in the video)
    - Added "spawn_npc.py" to quickly add a lot of NPC vehicles to the simulator
    - Added "spawn_npc.py --safe" to only add non-problematic vehicles
    - "vehicle_gallery.py" also got some small fixes
  * Asset and content improvements
    - New vehicle: Lincoln MKZ 2017
    - Refactored weather system, parametrized to make it easier to use
    - Improved control of bikes and motorbikes, still not perfect but causes less accidents
    - Added building block generator system
    - Misc city assets: New building, tunnel columns, rail-road bridges, new textures, new urban props
    - Adjusted vehicle physics and center of mass
    - Adjusted the maximum distance culling for foliage
    - Adjusted pedestrian animations and scale issues (not yet available with new API though)
    - Improved map building blueprints, spline based asset repeaters, and wall building tools
    - Replaced uses of Unreal's Foliage system with standard static meshes to work around a visual bug in Linux systems
    - Fixed filenames too long when packing the project on Windows
    - Fixed "SplineMeshRepeater" loses its collider mesh from time to time
    - Standardized asset nomenclature
  * New system for road information based on OpenDrive format
    - Added new map classes for querying info about the road layout and topology
    - Added methods for finding closest point on the road
    - Added methods for generating and iterating waypoints based on the road layout
    - Added OpenDrive parser to convert OpenDrive files to our map data structures
  * Other miscellaneous improvements and fixes
    - Fixed single channel Lidar crash (by @cwecht)
    - Fixed command-line argument `-carla-settings` fails to load absolute paths (by @harlowja)
    - Added an option to command-line to change quality level when launching the simulator, `-quality-level=Low`
    - Added ROS bridge odometry message (by @ShepelIlya)
    - New lens distortion shader, sadly not yet integrated with our cameras :(
    - New Docker tutorial
    - Disabled texture streaming to avoid issue of textures not loading in scene captures
    - Adjusted scene capture camera gamma to 2.4
    - Fixed leaking objects in simulation when despawning a vehicle. Now Pawn's controller is destroyed too if necessary when destroying an Actor
    - Fixed overflow on platform time-stamp, now it uses `double`
    - Upgraded @rpclib to fix crash when client exits too fast (rpclib/PR#167)
    - Moved "PythonClient" inside deprecated folder to avoid confusion
    - Refactored sensor related code
      - New plugin system for sensors that simplifies adding sensors, mini-tutorial at #830
      - Compile-time dispatcher for sensors and serializers
  * Improvements to the streaming library
    - Added multi-streams for streaming simultaneously to multiple clients (used by the "tick" message)
    - Messages re-use allocated memory when possible
    - Allows unsubscribing from a stream
    - Fixed client receives interleaved sensor messages, some messages can be discarded if connection is too slow though
    - Fixed streaming client fails to connect in Windows
    - Fixed streaming client keeps trying to reconnect after destroying a sensor
  * Refactored client C++ API
    - Python GIL is released whenever possible to avoid blocking
    - Fixed deadlock when closing the simulator while a client is connected
    - Fixed crash on simulator shutdown if a client has connected at some point
    - Set methods are now sent async which greatly improves performance in the client-side
    - Vehicle control is cached and not sent if haven't changed
    - Suppressed exceptions in destructors
  * Other development improvements
    - Improved Linux Makefile, fine-grained targets to reduce compilation times in development
    - Workaround for "setup.py" to link against "libcarla_client.a" again (Linux only)
    - Added support for ".gtest" file, each line of this file is passed to GTest executables as arguments when running `make check` targets
    - Python eggs are also archived on Jenkins to easily get them without downloading the full package
    - Added uncrustify config file for formatting UE4 C++ code

## CARLA 0.9.0

  * Upgraded to Unreal Engine 4.19
  * Redesign of the networking architecture
    - Allows any number of clients to connect simultaneously
    - Now is possible to add and remove at any time any vehicle or camera
    - Now is possible to control any vehicle or camera
    - Now is possible to place cameras anywhere
    - Reduced to two ports instead of three
    - First port uses an RPC protocol based on [rpclib](http://rpclib.net/)
    - Second port is for the streaming of the sensor data
  * Redesign of the Python API
    - Actors and sensors are now exposed in the API and can be independently controlled
    - The Python module is built in C++, with significant performance gain in some operations
    - Many functionality haven't been ported yet, so expect a lot of things missing
  * Redesign of the build system to accommodate the changes in dependencies
    - Everything can be done now with the Makefile
    - For the moment only Linux is supported, sorry
  * Massive clean up of all unused assets
  * Some aesthetic fixes to the vehicles

## CARLA 0.8.4

  * Community contribution: ROS bridge by @laurent-george
  * New vehicle: Tesla Model 3
  * Added an option to _"CarlaSettings.ini"_ to disable bikes and motorbikes
  * Fixed missing collision of vehicles introduced in 0.8.3
  * Improved stability of bikes and motorbikes
  * Improved autopilot turning behaviour at intersections, now using front wheels positions as reference
  * Temporarily removed Kawasaki Ninja motorbikes because the model was having some stability issues

## CARLA 0.8.3

  * Added two-wheeled vehicles, 3 bicycles and 4 motorbikes
  * Several art optimizations (CARLA is now about 10% faster)
    - Improved the performance of vegetation assets, adjusted LOD and culling distance, set billboards where possible
    - Drastically reduced the number of polygons of the landscape while keeping the original shape
    - Removed some high-cost unnecessary assets
    - Remodelled Mustang and NissanMicra, now with less polygons and materials, better textures and LOD
    - Remodelled building SM_TerracedHouse_01, now with more polygons but less materials and better textures
  * CARLA releases include now a Dockerfile for building docker images
  * Change in HUD: replace "FPS" by "Simulation Step"
  * The current map name is now included in the scene description message sent to the client
  * Adapted "manual_control.py" and "view_start_positions.py" to use the map name sent by the simulator
  * Improved the vehicle spawning algorithm, now it tries to spawn as much cars as possible even if there are not enough spawn points
  * "Setup.sh" is now faster and accepts an argument to run multiple jobs in parallel
  * Fixed foliage distance culling using wrong distance in "Low Mode"
  * Fixed NissanMicra slightly turning left when driving straight

## CARLA 0.8.2

  * Revamped driving benchmark
    - Changed name from benchmark to driving benchmark
    - Fully Redesigned the architecture of the module
    - Added a lot more documentation
    - Now you can stop and resume the benchmarks you run
  * Rolled back vehicle's location to the pivot of the mesh instead of the center of the bounding box
  * Added relative transform of the vehicle's bounding box to the measurements, player and non-players
  * Added "frame number" to each sensor measurement so it is possible to sync all the measurements based on the frame they are produced
  * Improved vehicle spawner to better handle spawning failures
  * Walkers use now a closer angle to detect vehicles, so they don't stop moving if a car passes nearby
  * Fixed lighting artefact causing the road to change its brightness depending on the distance to the camera
  * Fixed captured images overexposed in Low mode
  * Fixed illegal character in asset name
  * Fixed editing sun azimuth angle in CarlaWeadther.ini had no effect
  * Fixed crash when using a non-standard image size in DirectX (Windows)
  * Fixed issue with using multiple "SceneCaptureToDiskCamera"

## CARLA 0.8.1

  * New Python example for visualizing the player start positions
  * Fixed box extent of non-player agents was sent in centimeters instead of meters
  * Fixed speed limits were sent in km/h instead of m/s
  * Fixed issue in Volkswagen T2 wheels causing it to overturn

## CARLA 0.8.0

  * Upgraded to Unreal Engine 4.18
  * Created our own pedestrian 3D models free to use and distribute
  * Removed Epic's Automotive Materials dependencies
  * 360 Lidars support (similar to Velodyne HDL-32E or VLP-16) thanks to Anton Pechenko (Yandex)
    - Ray-cast based
    - Configurable settings
    - Added methods to save points to disk as PLY file
  * Added quality level settings
    - Low: low quality graphics, about 3 times faster with one camera
    - Epic: best quality (as before)
  * Measurements now use SI units
    - Locations:    m
    - Speed:        m/s
    - Acceleration: m/s^2
    - Collisions:   kg*m/s
    - Angles:       degrees
  * Added API methods to convert depth images to a point cloud
    - New method "image_converter.depth_to_local_point_cloud"
    - A supplementary image can be passed to attach colors to the points
    - New client example generates a point cloud in world coordinates
    - Added Transform class to Python API
  * Performance optimizations
    - Significant speed improvements in both Epic and Low modes
    - Fixed materials and improved shaders for roads, architecture, sidewalks, foliage, landscapes, cars, walkers, reflections, water
    - Execution of a set of Project and Engine parameters to improve performance (quality, vsync, AO, occlusion)
    - Generation of the road pieces using static meshes and actors instead of a single actor with instanced meshes
      - Improved performance since now is able to apply occlusion and draw distance
    - Images are captured asynchronously in the render thread
      - In asynchronous mode, images may arrive up to two frames later
      - In synchronous mode, game thread is blocked until images are ready
    - Blueprint code optimizations for vehicles, walkers, and splines
    - Added a way to configure different quality levels with culling distance and materials configuration
  * Refactored sensor related code to ease adding new sensors in the future
  * Added vehicle box extent to player measurements
  * Removed the player from the list of non-player agents
  * Adjusted bounding boxes to vehicles' height
  * Changed vehicles' center to match bounding box
  * Added autopilot mode to manual_control.py
  * Added quality level options to manual_control.py and client_example.py
  * Replaced background landscape and trees by a matte painting
  * Fixed road map generated some meshes twice
  * Small improvements to Windows support
    - Fixed issues with the Makefile
    - Fixed asset names too long or containing special characters

## CARLA 0.7.1

  * New Python API module: Benchmark
    - Defines a set of tasks and conditions to test a certain agent
    - Contains a starting benchmark, CoRL2017
    - Contains Agent Class: Interface for benchmarking AIs
  * New Python API module: Basic Planner (Temporary Hack)
    - Provide routes for the agent
    - Contains AStar module to find the shortest route
  * Other Python API improvements
    - Converter class to convert between Unreal world and map units
    - Metrics module to summarize benchmark results
  * Send vehicle's roll, pitch, and yaw to client (orientation is now deprecated)
  * New RoutePlanner class for assigning fixed routes to autopilot (IntersectionEntrance has been removed)
  * Create a random engine for each vehicle, which greatly improves repeatability
  * Add option to skip content download in Setup.sh
  * Few small fixes to the city assets

## CARLA 0.7.0

  * New Python client API
    - Cleaner and more robust
    - Compatible with Python 2 and 3
    - Improved exception handling
    - Improved examples
    - Included methods for parsing the images
    - Better documentation
    - Protocol: renamed "ai_control" to "autopilot_control"
    - Merged testing client
    - Added the maps for both cities, the client can now access the car position within the lane
  * Make CARLA start without client by default
  * Added wind effect to some trees and plants
  * Improvements to the existing weather presets
  * Build script: skip content download if up-to-date

## CARLA 0.6.0

  * Included Unreal project and reorganised folders
  * Enabled semantic segmentation by default
  * Added Felipe's Python client
  * New build system (Linux only)
  * Few fixes to city assets

## CARLA 0.5.4

  * Added command-line parameter -carla-no-hud
  * Remove override gamma from weather settings
  * Fixed issue road map generation hangs cooking command
  * Organise Python client and make sample script
  * Rename maps
    - CARLA_ORIGIN_0 --> Town02
    - CARLA_ORIGIN_1 --> Town01
  * Fixed Carla-Cola machine falling at begin play

## CARLA 0.5.3

  * Fixed issues with weather
  * Fixed missing building

## CARLA 0.5.2

  * Autopilot mode has been removed, now server sends AI control together with measurements every frame
  * State and position of traffic lights and signs are now included in the measurements too
  * Added a python console client
  * Fixed crash when client sends an invalid player start
  * Fixed some issues with the dynamic weather not looking as it used to do
  * Fixed some collision boxes missing

## CARLA 0.5.1

  * Fixed issue server was destroyed on every reset, closing the connection
  * Fixed issue agent servers connect too late
  * Improvements to the python client
  * Added python client test suite for testing the release
  * Added image converter
  * Fixed missing floor on CARLA_ORIGIN_0
  * Changed sidewalk texture
  * Improvements on the physics of some vehicles
  * More props and decals added to the cities

## CARLA 0.5.0

  * Upgraded to Unreal Engine 4.17
    - Fixes memory leaks
    - Fixes crashes with C++ std classes
  * Redesigned CarlaServer
    - Faster, avoids unnecessary copies
    - Sends images as raw data (no compression)
    - Supports synchronous and asynchronous mode
    - Networking operation have a time-out
    - Synchronous methods have a time-out
    - Pure C interface for better compatibility
    - Unit tests with GoogleTest
  * New server-client protocol
    - Upgraded to proto3
    - Supports repeated fields
    - Optionally send information about all dynamic agents in the scene
    - Now sends transforms instead of locations only
    - Autopilot mode added to control
  * New build system to avoid linkage issues
  * Added autopilot mode
  * Added an on-board camera to the car
  * Added traffic lights and speed limit to player state
  * Added player pawn selection to config file
  * Improved blueprint interface of the C++ classes
  * Some performance improvements to vehicle controllers
  * Fix issues with depth material in Windows
  * Fix issues with random engine not being available for vehicles
  * Fixed issue that compiling a release hang when saving the road map
  * Added more content; 7 vehicles, 30 pedestrians, many decals and props
  * Randomized pedestrian clothing
  * Many improvements and fixes to the city levels and assets
  * Added sub-surface scattering to vegetation
  * Added key binding to change weather during play
  * Added key binding to toggle autopilot mode
  * Added a second camera to the player

## CARLA 0.4.6

  * Add weather presets specific for each level
  * Some map fixes, adjust weather presets specific for each level
  * Fixed regression that some walkers may go at extremely slow and fast speeds

## CARLA 0.4.5

  * Add random seeds to config file
  * Improve logging
  * Removed rotation of map CARLA_ORIGIN_1

## CARLA 0.4.4

  * Fixed regression walkers despawning when stopping after seeing a car
  * Changed, collision is only registered if player moves faster than 1 km/h
  * Fixed issue walkers resume movement after sensing nothing, but the car is still there sometimes
  * Few improvements to the city assets

## CARLA 0.4.3

  * Fixed issue with reward, intersect other lane wasn't sent to the client
  * Improvements to the AI of other vehicles, and how they detect pedestrians
  * Improvements to the AI of the pedestrians, trying to avoid slightly better the cars
  * Made roads collision channel WorldStatic
  * Tune several vehicles' physics and engine
  * Fixed issue with vehicles bouncing back after hitting a pedestrian
  * Add bigger box to pedestrians to avoid accidents
  * Make vehicles spawn in order instead of randomly

## CARLA 0.4.2

  * Fixed issues with the server-client protocol
  * More improvements to the AI of other vehicles, now they barely crash
  * Improved the physics of some vehicles
  * Tweak the city for better AI of other vehicles

## CARLA 0.4.1

  * Improved AI of other vehicles, still needs some adjustment, but now they crash much less
  * Fixed wrong semantic segmentation label of the poles of traffic lights and signs
  * Added randomized vehicle license plates
  * Few improvements to the city assets

## CARLA 0.4.0

  * Made vehicle input more realistic, now reverse and brake use different input
  * Changed server-client protocol
    - CarlaSettings.ini is sent for every new episode
    - Control is extended with brake, reverse and handbrake
  * Set a clearer hierarchy for loading settings files
  * Made camera post-process settings able to change depending on the weather
  * Added basic functionality for NPC vehicles
  * Some improvements to the walker spawner
  * Generate road map metadata on save
  * Added command-line switch -carla-no-networking
  * Improved verbosity control of CarlaServer
  * Fixed issue with server that two threads used 100% CPU
  * Fixed issue with the attachment of the main camera to the player
  * Fixed issues with CarlaServer interface with Unreal, does not use STL containers anymore
  * Fixed issue with server not running below 30 fps at fixed frame rate, added physics sub-stepping
  * Fixed issues with some weather settings
  * Added randomized pedestrians with their AI and animations
  * Added other vehicles with their AI and physics
  * Added traffic lights and signs
  * Tweaked capture image to look similar to main camera
  * Changed car input to match settings in plugin
  * General improvements to levels and assets

## CARLA 0.3.0

  * Added basic dynamic weather functionality
    - Weather and sun light can be changed during game
    - Presets stored in config file CarlaWeather.ini
    - Added some presets for dynamic weather
  * Add basic functionality to spawn pedestrians
  * Split road meshes for intersections and turns for better precission of the road map
  * Better debug for road map
  * Implemented collision count for other cars and pedestrians
  * Command line argument -carla-settings now accepts relative paths
  * Improved performance when semantic segmentation is disabled
  * Improved tagger system
  * Implemented nav-mesh and spawn points for pedestrians
  * Added new cars
  * Added dynamic street lights
  * General improvements to levels and assets
  * Make the car jump

## CARLA 0.2.4

  * Fixed serialization of road map resulting in a huge map size
  * Some optimizations in the vegetation
  * Implemented more LODS

## CARLA 0.2.3

  * Fixed rounding errors in HUD (100% was shown as 99%, 30 FPS as 29 FPS)
  * Fixed crash when player goes out of road map
  * Fixed several issues related to the transform of the road map (wasn't working in CARLA_ORIGIN_1)
  * Make custom depth pass disable by default (semantic segmentation won't work by default)
  * Fixed road width in T-intersections
  * Implement road LOD
  * Fixed missing assets

## CARLA 0.2.2

  * Implemented signals for off-road and opposite lane invasion
  * Fixed linking issues (use Unreal's libpng)
  * Fixed memory leak in PNG compression
  * Added boundaries to the map
  * Several fixes in the map content

## CARLA 0.2.1

  * Fixed the memory leak related to protobuf issues
  * Fixed color shift in semantic segmentation and depth
  * Added in-game timestamp (now sending both OS and in-game)

## CARLA 0.2.0

  * Fixed Depth issues
  * Fixed random crash due to an invalid player start position
  * Added semantic segmentation
  * Changed codification to PNG
  * Camera configuration through config INI file

## CARLA 0.1.1

  * Added build system for Windows and Linux
  * Added more content

## CARLA 0.1.0

  * Added basic functionality<|MERGE_RESOLUTION|>--- conflicted
+++ resolved
@@ -9,15 +9,8 @@
   * Added 'check_lidar_bb' util script
   * Improved manual_control: now cameras are set in relation with car size
   * Added performance benchmarking section to documentation
-<<<<<<< HEAD
-  * API extensions:
-    - Added `set_wheel_steer_direction()` function to change the bone angle of each wheel of a vehicle
-	- Added `get_wheel_steer_angle()` function to get the steer angle of a vehicle wheel
-
-=======
   * CARLA is compatible with the last RoadRunner nomenclature for road assets
   * Fixed a bug when importing a FBX map with some **_** in the FBX name
->>>>>>> b26e8968
 
 ## CARLA 0.9.11
 
