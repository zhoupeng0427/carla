--- conflicted
+++ resolved
@@ -40,53 +40,9 @@
 ATrafficLightBase::ATrafficLightBase(const FObjectInitializer &ObjectInitializer)
   : Super(ObjectInitializer)
 {
-<<<<<<< HEAD
-  PrimaryActorTick.bCanEverTick = true;
-  TrafficLightComponent = CreateDefaultSubobject<UTrafficLightComponent>(TEXT("TrafficLightComponent"));
-  if(TrafficLightComponent && RootComponent)
-  {
-    TrafficLightComponent->SetupAttachment(RootComponent);
-  }
-}
-
-void ATrafficLightBase::OnConstruction(const FTransform &Transform)
-{
-  Super::OnConstruction(Transform);
-  SetTrafficLightState(State);
-}
-
-void ATrafficLightBase::Tick(float DeltaSeconds)
-{
-  Super::Tick(DeltaSeconds);
-
-  if (TimeIsFrozen || TrafficLightComponent)
-  {
-    return;
-  }
-
-  auto* Episode = UCarlaStatics::GetCurrentEpisode(GetWorld());
-  if (Episode)
-  {
-    auto* Replayer = Episode->GetReplayer();
-    if (Replayer)
-    {
-      if(Replayer->IsEnabled())
-      {
-        return;
-      }
-    }
-  }
-
-  ElapsedTime += DeltaSeconds;
-
-  float ChangeTime;
-
-  switch (State)
-=======
   PrimaryActorTick.bCanEverTick = false;
   TrafficLightComponent = CreateDefaultSubobject<UTrafficLightComponent>(TEXT("TrafficLightComponent"));
   if(TrafficLightComponent && RootComponent)
->>>>>>> 474c022f
   {
     TrafficLightComponent->SetupAttachment(RootComponent);
   }
@@ -99,53 +55,9 @@
   {
     return TrafficLightComponent->GetLightState();
   }
-<<<<<<< HEAD
-}
-#endif // WITH_EDITOR
-
-ETrafficLightState ATrafficLightBase::GetTrafficLightState() const
-{
-  if (TrafficLightComponent)
-  {
-    return TrafficLightComponent->GetLightState();
-  }
-  else
-  {
-    return State;
-  }
-}
-
-void ATrafficLightBase::SetTrafficLightState(const ETrafficLightState InState)
-{
-  if(TrafficLightComponent)
-  {
-    TrafficLightComponent->SetLightState(InState);
-  }
-  else
-  {
-    ElapsedTime = 0.0f;
-    State = InState;
-    SetTrafficSignState(ToTrafficSignState(State));
-    for (auto Controller : Vehicles)
-    {
-      if (Controller != nullptr)
-      {
-        Controller->SetTrafficLightState(State);
-        if (State == ETrafficLightState::Green)
-        {
-          Controller->SetTrafficLight(nullptr);
-        }
-      }
-    }
-    if (State == ETrafficLightState::Green)
-    {
-      Vehicles.Empty();
-    }
-=======
   else
   {
     return ETrafficLightState::Red;
->>>>>>> 474c022f
   }
 }
 
@@ -196,14 +108,6 @@
         TrafficLightComponent->GetController();
     check(TrafficLightController)
     TrafficLightController->SetGreenTime(InGreenTime);
-<<<<<<< HEAD
-
-  }
-  else
-  {
-    GreenTime = InGreenTime;
-=======
->>>>>>> 474c022f
   }
 }
 
@@ -217,11 +121,7 @@
   }
   else
   {
-<<<<<<< HEAD
-    return GreenTime;
-=======
-    return 0;
->>>>>>> 474c022f
+    return 0;
   }
 }
 
@@ -233,13 +133,6 @@
       TrafficLightComponent->GetController();
     check(TrafficLightController)
     TrafficLightController->SetYellowTime(InYellowTime);
-<<<<<<< HEAD
-  }
-  else
-  {
-    YellowTime = InYellowTime;
-=======
->>>>>>> 474c022f
   }
 }
 
@@ -253,11 +146,7 @@
   }
   else
   {
-<<<<<<< HEAD
-    return YellowTime;
-=======
-    return 0;
->>>>>>> 474c022f
+    return 0;
   }
 }
 
@@ -269,13 +158,6 @@
       TrafficLightComponent->GetController();
     check(TrafficLightController)
     TrafficLightController->SetRedTime(InRedTime);
-<<<<<<< HEAD
-  }
-  else
-  {
-    RedTime = InRedTime;
-=======
->>>>>>> 474c022f
   }
 }
 
@@ -289,11 +171,7 @@
   }
   else
   {
-<<<<<<< HEAD
-    return RedTime;
-=======
-    return 0;
->>>>>>> 474c022f
+    return 0;
   }
 }
 
@@ -301,15 +179,6 @@
 {
   if (TrafficLightComponent)
   {
-<<<<<<< HEAD
-    auto* Group = TrafficLightComponent->GetGroup();
-    check(Group);
-    return Group->GetElapsedTime();
-  }
-  else
-  {
-    return ElapsedTime;
-=======
     auto* Controller = TrafficLightComponent->GetController();
     check(Controller);
     return Controller->GetElapsedTime();
@@ -317,7 +186,6 @@
   else
   {
     return 0;
->>>>>>> 474c022f
   }
 }
 
@@ -325,19 +193,9 @@
 {
   if (TrafficLightComponent)
   {
-<<<<<<< HEAD
-    auto* Group = TrafficLightComponent->GetGroup();
-    check(Group);
-    return Group->SetElapsedTime(InElapsedTime);
-  }
-  else
-  {
-    ElapsedTime = InElapsedTime;
-=======
     auto* Controller = TrafficLightComponent->GetController();
     check(Controller);
     return Controller->SetElapsedTime(InElapsedTime);
->>>>>>> 474c022f
   }
 }
 
@@ -346,17 +204,6 @@
   if(TrafficLightComponent)
   {
     TrafficLightComponent->SetFrozenGroup(InTimeIsFrozen);
-<<<<<<< HEAD
-  }
-  else
-  {
-    TimeIsFrozen = InTimeIsFrozen;
-    if (!TimeIsFrozen)
-    {
-      ElapsedTime = 0.0f;
-    }
-=======
->>>>>>> 474c022f
   }
 }
 
@@ -368,11 +215,7 @@
     check(Group);
     return Group->IsFrozen();
   }
-<<<<<<< HEAD
-  return TimeIsFrozen;
-=======
   return false;
->>>>>>> 474c022f
 }
 
 void ATrafficLightBase::SetPoleIndex(int InPoleIndex)
